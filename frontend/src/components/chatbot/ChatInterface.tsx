--- conflicted
+++ resolved
@@ -137,45 +137,12 @@
         content: msg.content
       }))
 
-<<<<<<< HEAD
       data = await chatbotApi.sendMessage(
         chatbotId,
         messageToSend,
         undefined, // No conversation ID
         conversationHistory
       )
-=======
-      const requestData = {
-        messages: conversationHistory,
-        conversation_id: conversationId || undefined
-      }
-
-      console.log('=== CHAT API REQUEST ===', {
-        url: `/api-internal/v1/chatbot/${chatbotId}/chat/completions`,
-        data: requestData
-      })
-
-      const data = await chatbotApi.chat(
-        chatbotId,
-        messageToSend,
-        requestData
-      )
-
-      console.log('=== CHAT API RESPONSE ===', {
-        status: 'success',
-        data,
-        responseKeys: Object.keys(data),
-        hasChoices: !!data.choices,
-        hasResponse: !!data.response,
-        content: data.choices?.[0]?.message?.content || data.response || 'No response'
-      })
-
-      // Update conversation ID if it's a new conversation
-      if (!conversationId && data.conversation_id) {
-        setConversationId(data.conversationId)
-        console.log('Updated conversation ID:', data.conversation_id)
-      }
->>>>>>> 745a72ae
 
       const assistantMessage: ChatMessage = {
         id: data.id || generateTimestampId('msg'),
@@ -187,7 +154,6 @@
 
       setMessages(prev => [...prev, assistantMessage])
 
-<<<<<<< HEAD
     } catch (error) {
       const appError = error as AppError
       
@@ -198,49 +164,6 @@
         toastError("Connection Error", "Please check your internet connection and try again.")
       } else {
         toastError("Message Failed", appError.message || "Failed to send message. Please try again.")
-=======
-    } catch (error: any) {
-      console.error('=== CHAT ERROR DEBUG ===', {
-        errorType: typeof error,
-        error,
-        errorMessage: error?.message,
-        errorCode: error?.code,
-        errorResponse: error?.response?.data,
-        errorStatus: error?.response?.status,
-        errorConfig: error?.config,
-        errorStack: error?.stack,
-        timestamp: new Date().toISOString()
-      })
-
-      // Handle different error types
-      if (error && typeof error === 'object') {
-        if ('response' in error) {
-          // Axios error
-          const status = error.response?.status
-          if (status === 401) {
-            toast.error("Authentication Required", "Please log in to continue chatting.")
-          } else if (status === 429) {
-            toast.error("Rate Limit", "Too many requests. Please wait and try again.")
-          } else {
-            toast.error("Message Failed", error.response?.data?.detail || "Failed to send message. Please try again.")
-          }
-        } else if ('code' in error) {
-          // Custom error with code
-          if (error.code === 'UNAUTHORIZED') {
-            toast.error("Authentication Required", "Please log in to continue chatting.")
-          } else if (error.code === 'NETWORK_ERROR') {
-            toast.error("Connection Error", "Please check your internet connection and try again.")
-          } else {
-            toast.error("Message Failed", error.message || "Failed to send message. Please try again.")
-          }
-        } else {
-          // Generic error
-          toast.error("Message Failed", error.message || "Failed to send message. Please try again.")
-        }
-      } else {
-        // Fallback for unknown error types
-        toast.error("Message Failed", "An unexpected error occurred. Please try again.")
->>>>>>> 745a72ae
       }
     } finally {
       setIsLoading(false)
